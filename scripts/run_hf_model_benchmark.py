import argparse
import logging
import pprint
import typing
from pathlib import Path
from typing import Literal

from dacite import from_dict
from omegaconf import OmegaConf

from mlstm_kernels.utils.benchmark.benchmarks.huggingface_model_benchmark import (
    create_hf_model_benchmark,
)
from mlstm_kernels.utils.benchmark.param_handling import BenchmarkConfig
from mlstm_kernels.utils.benchmark.run_benchmark import run_and_record_benchmarks
from mlstm_kernels.utils.benchmark.utils import setup_output_folder

LOGGER = logging.getLogger(__name__)


def _throughput_benchmark(
    output_folder: Path,
    prefill_length: int = 0,
    generation_length: int = 100,
    use_torch_compile_model: bool = True,
    weight_dtype: str = "bfloat16",
):
    cfg_yaml = f"""
vary_type: grid
vary_params:
  batch_size: [1, 4, 8, 16, 32, 64, 128, 256]
fixed_params:
  prefill_length: {prefill_length}
  generation_length: {generation_length}

  rep: 1
  warmup: 1 #1

x_axis_param: "batch_size"

kernel_specs:
  - model_name: "mlstm_simple"
    weight_dtype: {weight_dtype}
    use_torch_compile_model: {use_torch_compile_model}
    additional_params:
      use_torch_compile_generate: False
      inference_state_dtype: bfloat16
      embedding_dim: 4096
      num_heads: 8
      num_blocks: 32 #3 #32
      vocab_size: 50304

      chunkwise_kernel: chunkwise--triton_xl_chunk
      sequence_kernel: native_sequence__triton_step_fused
      step_kernel: triton_fused #!!! with triton_fused I get compiler errors triton_fused #native #triton_fused

      chunk_size: 128
      autocast_kernel_dtype: bfloat16

  - model_name: "xlstm"
    weight_dtype: {weight_dtype}
    use_torch_compile_model: {use_torch_compile_model}
    additional_params:
      inference_state_dtype: bfloat16
      embedding_dim: 4096
      num_heads: 8
      num_blocks: 32 #3 #32
      vocab_size: 50304

      chunkwise_kernel: chunkwise--triton_xl_chunk
      sequence_kernel: native_sequence__triton_step_fused
      step_kernel: triton_fused

      chunk_size: 128
      autocast_kernel_dtype: bfloat16

  - model_name: "llama3"
    weight_dtype: {weight_dtype}
    use_torch_compile_model: {use_torch_compile_model}

  - model_name: "falcon_mamba"
    weight_dtype: {weight_dtype}
    use_torch_compile_model: {use_torch_compile_model}

  - model_name: "mlstm_simple"
    weight_dtype: {weight_dtype}
    use_torch_compile_model: False #{use_torch_compile_model}
    additional_params:
      use_torch_compile_generate: False
      inference_state_dtype: bfloat16
      embedding_dim: 4096
      num_heads: 8
      num_blocks: 32 #3 #32
      vocab_size: 50304

      chunkwise_kernel: chunkwise--triton_xl_chunk
      sequence_kernel: native_sequence__triton_step_fused
      step_kernel: triton_fused #!!! with triton_fused I get compiler errors triton_fused #native #triton_fused

      chunk_size: 128
      autocast_kernel_dtype: bfloat16

  - model_name: "xlstm"
    weight_dtype: {weight_dtype}
    use_torch_compile_model: False #{use_torch_compile_model}
    additional_params:
      inference_state_dtype: bfloat16
      embedding_dim: 4096
      num_heads: 8
      num_blocks: 32 #3 #32
      vocab_size: 50304

      chunkwise_kernel: chunkwise--triton_xl_chunk
      sequence_kernel: native_sequence__triton_step_fused
      step_kernel: triton_fused

      chunk_size: 128
      autocast_kernel_dtype: bfloat16

  - model_name: "llama3"
    weight_dtype: {weight_dtype}
    use_torch_compile_model: False #{use_torch_compile_model}

  - model_name: "falcon_mamba"
    weight_dtype: {weight_dtype}
    use_torch_compile_model: False #{use_torch_compile_model}


benchmark_name: "hf_7B_throughput__pfl{prefill_length}_gl{generation_length}_tc{use_torch_compile_model}_weightdtype{weight_dtype}"
"""
    cfg = from_dict(
        data_class=BenchmarkConfig,
        data=OmegaConf.to_container(OmegaConf.create(cfg_yaml)),
    )
    run_and_record_benchmarks(
        cfg,
        create_hf_model_benchmark,
        output_folder,
        benchmark_type="model",
        setup_model_on_every_param_combination=False,
    )


def _generation_time_benchmark(
    output_folder: Path,
    prefill_length: int = 0,
    batch_size: int = 1,
    use_torch_compile_model: bool = True,
    weight_dtype: str = "bfloat16",
):
    cfg_yaml = f"""
vary_type: grid
vary_params:
  generation_length: [64, 128, 512, 1024, 2048, 4096, 8192, 16384]
fixed_params:
  batch_size: {batch_size}
  prefill_length: {prefill_length}

  rep: 1
  warmup: 1
  benchmark_fn_context_manager: "inference_mode"

x_axis_param: "generation_length"

kernel_specs:
  - model_name: "mlstm_simple"
    weight_dtype: {weight_dtype}
    use_torch_compile_model: {use_torch_compile_model}
    additional_params:
      use_torch_compile_generate: False
      inference_state_dtype: bfloat16
      embedding_dim: 4096
      num_heads: 8
      num_blocks: 32 #3 #32
      vocab_size: 50304

      chunkwise_kernel: chunkwise--triton_xl_chunk
      sequence_kernel: native_sequence__triton_step_fused
      step_kernel: triton_fused

      chunk_size: 128
      autocast_kernel_dtype: bfloat16

  - model_name: "xlstm"
    weight_dtype: {weight_dtype}
    use_torch_compile_model: {use_torch_compile_model}
    additional_params:
      inference_state_dtype: bfloat16
      embedding_dim: 4096
      num_heads: 8
      num_blocks: 32 #3 #32
      vocab_size: 50304

      chunkwise_kernel: chunkwise--triton_xl_chunk
      sequence_kernel: native_sequence__triton_step_fused
      step_kernel: triton_fused

      chunk_size: 128
      autocast_kernel_dtype: bfloat16

  - model_name: "llama2"
    weight_dtype: {weight_dtype}
    use_torch_compile_model: {use_torch_compile_model}

  - model_name: "llama3"
    weight_dtype: {weight_dtype}
    use_torch_compile_model: {use_torch_compile_model}

  - model_name: "ministral8b"
    weight_dtype: {weight_dtype}
    use_torch_compile_model: {use_torch_compile_model}

  - model_name: "codestral_mamba"
    weight_dtype: {weight_dtype}
    use_torch_compile_model: {use_torch_compile_model}

  - model_name: "falcon_mamba"
    weight_dtype: {weight_dtype}
    use_torch_compile_model: {use_torch_compile_model}

  - model_name: "zamba2"
    weight_dtype: {weight_dtype}
    use_torch_compile_model: {use_torch_compile_model}

# Note: no NO_TORCH_COMPILE for generation time benchmark since runtime is so long

benchmark_name: "hf_7B_generation_time__pfl{prefill_length}_bs{batch_size}_tc{use_torch_compile_model}_weightdtype{weight_dtype}"
"""
    cfg = from_dict(
        data_class=BenchmarkConfig,
        data=OmegaConf.to_container(OmegaConf.create(cfg_yaml)),
    )
    LOGGER.info(f"Running benchmark with config:\n{pprint.pformat(cfg)}")
    run_and_record_benchmarks(
        cfg,
        create_hf_model_benchmark,
        output_folder,
        benchmark_type="model",
        setup_model_on_every_param_combination=False,
    )


def _time_to_first_token_benchmark(
    output_folder: Path,
    batch_size: int = 8,
    generation_length: int = 1,
    use_torch_compile_model: bool = True,
    weight_dtype: str = "bfloat16",
):
    cfg_yaml = f"""
vary_type: grid
vary_params:
  prefill_length: [128, 512, 1024, 2048] # , 1024, 2048, 4096, 8192, 16384]
fixed_params:
  batch_size: {batch_size}
  generation_length: {generation_length}

<<<<<<< HEAD
  rep: 5
=======
  rep: 4
>>>>>>> d80eb98f
  warmup: 2 #1
  benchmark_fn_context_manager: "inference_mode"

x_axis_param: "prefill_length"

kernel_specs:
  # - model_name: "mlstm_simple"
  #   weight_dtype: {weight_dtype}
  #   use_torch_compile_model: {use_torch_compile_model}
  #   additional_params:
  #     use_torch_compile_generate: False
  #     use_cuda_graphs_generate: True
  #     inference_state_dtype: bfloat16
  #     embedding_dim: 4096
  #     num_heads: 8
  #     num_blocks: 32 #3 #32
  #     vocab_size: 50304

  #     chunkwise_kernel: chunkwise--triton_xl_chunk
  #     sequence_kernel: native_sequence__triton_step_fused
  #     step_kernel: triton_fused

  #     chunk_size: 128
  #     autocast_kernel_dtype: bfloat16

  - model_name: "xlstm"
    weight_dtype: {weight_dtype}
    use_torch_compile_model: {use_torch_compile_model}
    additional_params:
      use_cuda_graphs_generate: True
      inference_state_dtype: bfloat16
      embedding_dim: 4096
      num_heads: 8
      num_blocks: 32 #3 #32
      vocab_size: 50304

      chunkwise_kernel: chunkwise--triton_xl_chunk
      sequence_kernel: native_sequence__triton_step_fused
      step_kernel: triton_fused

      chunk_size: 128
      autocast_kernel_dtype: bfloat16

  - model_name: "llama2"
    weight_dtype: {weight_dtype}
    use_torch_compile_model: {use_torch_compile_model}
    additional_params:
      use_cuda_graphs_generate: True

  - model_name: "llama3"
    weight_dtype: {weight_dtype}
    use_torch_compile_model: {use_torch_compile_model}
    additional_params:
      use_cuda_graphs_generate: True

  # - model_name: "ministral8b"
  #   weight_dtype: {weight_dtype}
  #   use_torch_compile_model: {use_torch_compile_model}

  # - model_name: "codestral_mamba"
  #   weight_dtype: {weight_dtype}
  #   use_torch_compile_model: {use_torch_compile_model}

  # - model_name: "falcon_mamba"
  #   weight_dtype: {weight_dtype}
  #   use_torch_compile_model: {use_torch_compile_model}

  # - model_name: "zamba2"
  #   weight_dtype: {weight_dtype}
  #   use_torch_compile_model: {use_torch_compile_model}

############## NO TORCH COMPILE ####################
  # - model_name: "mlstm_simple"
  #   weight_dtype: {weight_dtype}
  #   use_torch_compile_model: False #{use_torch_compile_model}
  #   additional_params:
  #     use_torch_compile_generate: False
  #     inference_state_dtype: bfloat16
  #     embedding_dim: 4096
  #     num_heads: 8
  #     num_blocks: 32 #3 #32
  #     vocab_size: 50304

  #     chunkwise_kernel: chunkwise--triton_xl_chunk
  #     sequence_kernel: native_sequence__triton_step_fused
  #     step_kernel: triton_fused

  #     chunk_size: 128
  #     autocast_kernel_dtype: bfloat16

  # - model_name: "xlstm"
  #   weight_dtype: {weight_dtype}
  #   use_torch_compile_model: False #{use_torch_compile_model}
  #   additional_params:
  #     inference_state_dtype: bfloat16
  #     embedding_dim: 4096
  #     num_heads: 8
  #     num_blocks: 32 #3 #32
  #     vocab_size: 50304

  #     chunkwise_kernel: chunkwise--triton_xl_chunk
  #     sequence_kernel: native_sequence__triton_step_fused
  #     step_kernel: triton_fused

  #     chunk_size: 128
  #     autocast_kernel_dtype: bfloat16

  # - model_name: "llama2"
  #   weight_dtype: {weight_dtype}
  #   use_torch_compile_model: False #{use_torch_compile_model}

  # - model_name: "llama3"
  #   weight_dtype: {weight_dtype}
  #   use_torch_compile_model: False #{use_torch_compile_model}

  # - model_name: "ministral8b"
  #   weight_dtype: {weight_dtype}
  #   use_torch_compile_model: False #{use_torch_compile_model}

  # - model_name: "codestral_mamba"
  #   weight_dtype: {weight_dtype}
  #   use_torch_compile_model: False #{use_torch_compile_model}

  # - model_name: "falcon_mamba"
  #   weight_dtype: {weight_dtype}
  #   use_torch_compile_model: False #{use_torch_compile_model}

  # - model_name: "zamba2"
  #   weight_dtype: {weight_dtype}
  #   use_torch_compile_model: False #{use_torch_compile_model}

benchmark_name: "hf_7B_timtofirsttok__bs{batch_size}_gl{generation_length}_tc{use_torch_compile_model}_weightdtype{weight_dtype}"
"""
    cfg = from_dict(
        data_class=BenchmarkConfig,
        data=OmegaConf.to_container(OmegaConf.create(cfg_yaml)),
    )
    LOGGER.info(f"Running benchmark with config:\n{pprint.pformat(cfg)}")
    run_and_record_benchmarks(
        cfg,
        create_hf_model_benchmark,
        output_folder,
        benchmark_type="model",
        setup_model_on_every_param_combination=False,
    )


def _time_to_first_token_benchmark_mlstm_simple(
    output_folder: Path,
    batch_size: int = 8,
    generation_length: int = 1,
    weight_dtype: str = "bfloat16",
):
    cfg_yaml = f"""
vary_type: grid
vary_params:
  prefill_length: [128, 512, 1024, 2048, 4096, 8192, 16384]
fixed_params:
  batch_size: {batch_size}
  generation_length: {generation_length}

  rep: 10
  warmup: 1 #1
  benchmark_fn_context_manager: "inference_mode"

x_axis_param: "prefill_length"

kernel_specs:
  - model_name: "mlstm_simple"
    weight_dtype: {weight_dtype}
    additional_params:
      use_torch_compile_model: False
      use_torch_compile_generate: True
      inference_state_dtype: bfloat16
      embedding_dim: 4096
      num_heads: 8
      num_blocks: 32 #3 #32
      vocab_size: 50304

      chunkwise_kernel: chunkwise--triton_xl_chunk
      sequence_kernel: native_sequence__triton_step_fused
      step_kernel: triton_fused

      chunk_size: 128
      autocast_kernel_dtype: bfloat16

  - model_name: "mlstm_simple"
    weight_dtype: {weight_dtype}
    additional_params:
      use_torch_compile_model: True
      use_torch_compile_generate: False
      inference_state_dtype: bfloat16
      embedding_dim: 4096
      num_heads: 8
      num_blocks: 32 #3 #32
      vocab_size: 50304

      chunkwise_kernel: chunkwise--triton_xl_chunk
      sequence_kernel: native_sequence__triton_step_fused
      step_kernel: triton_fused

      chunk_size: 128
      autocast_kernel_dtype: bfloat16

  - model_name: "mlstm_simple"
    weight_dtype: {weight_dtype}
    additional_params:
      use_torch_compile_model: False
      use_torch_compile_generate: False
      inference_state_dtype: bfloat16
      embedding_dim: 4096
      num_heads: 8
      num_blocks: 32 #3 #32
      vocab_size: 50304

      chunkwise_kernel: chunkwise--triton_xl_chunk
      sequence_kernel: native_sequence__triton_step_fused
      step_kernel: triton_fused

      chunk_size: 128
      autocast_kernel_dtype: bfloat16



benchmark_name: "mlstm_simple_7B_timtofirsttok__bs{batch_size}_gl{generation_length}_weightdtype{weight_dtype}"
"""
    cfg = from_dict(
        data_class=BenchmarkConfig,
        data=OmegaConf.to_container(OmegaConf.create(cfg_yaml)),
    )
    LOGGER.info(f"Running benchmark with config:\n{pprint.pformat(cfg)}")
    run_and_record_benchmarks(
        cfg,
        create_hf_model_benchmark,
        output_folder,
        benchmark_type="model",
        setup_model_on_every_param_combination=False,
    )


BenchmarkType = Literal["ttft", "gen_time", "throughput", "ttft_mlstm_simple"]


def run_multiple_benchmarks(
    output_dir: str = "./outputs_kernel_benchmarks",
    benchmark_type: BenchmarkType = "ttft",
    use_torch_compile: bool = True,
    output_folder_suffix: str | None = None,
):
    full_folder_suffix = (
        f"{benchmark_type}__{output_folder_suffix}"
        if output_folder_suffix
        else benchmark_type
    )
    output_folder = setup_output_folder(output_dir, name_suffix=full_folder_suffix)

    if benchmark_type == "throughput":
        _throughput_benchmark(
            output_folder,
            prefill_length=0,
            generation_length=100,
            use_torch_compile_model=use_torch_compile,
            weight_dtype="bfloat16",
        )
    elif benchmark_type == "ttft":
<<<<<<< HEAD
        batch_sizes = [1]  # [1, 4, 8]
        generation_lengths = [10]  # [1, 10, 100]
=======
        batch_sizes = [1, 8]
        generation_lengths = [1, 101]
>>>>>>> d80eb98f
        for batch_size in batch_sizes:
            for generation_length in generation_lengths:
                _time_to_first_token_benchmark(
                    output_folder,
                    batch_size=batch_size,
                    generation_length=generation_length,
                    use_torch_compile_model=use_torch_compile,
                    weight_dtype="bfloat16",
                )
    elif benchmark_type == "gen_time":
        batch_sizes = [1, 8]
        prefill_lengths = [0]
        for batch_size in batch_sizes:
            for prefill_length in prefill_lengths:
                _generation_time_benchmark(
                    output_folder,
                    prefill_length=prefill_length,
                    batch_size=batch_size,
                    use_torch_compile_model=use_torch_compile,
                    weight_dtype="bfloat16",
                )
    elif benchmark_type == "ttft_mlstm_simple":
        batch_sizes = [1, 4, 8]
        generation_lengths = [100, 1, 10]
        for batch_size in batch_sizes:
            for generation_length in generation_lengths:
                _time_to_first_token_benchmark_mlstm_simple(
                    output_folder,
                    batch_size=batch_size,
                    generation_length=generation_length,
                    weight_dtype="bfloat16",
                )


if __name__ == "__main__":
    parser = argparse.ArgumentParser()
    parser.add_argument(
        "--benchmark",
        type=str,
        required=True,
        help=f"The benchmark type. One of {typing.get_args(BenchmarkType)}",
    )
    parser.add_argument(
        "--folder_suffix",
        type=str,
        required=False,
        help="Suffix that is appended to the output folder of the benchmark results.",
    )
    parser.add_argument(
        "--use_torch_compile",
        type=str,
        required=False,
        default="1",
        help="Whether to use torch compile for the benchmark.",
    )

    args = parser.parse_args()
    print(args)

    run_multiple_benchmarks(
        output_folder_suffix=args.folder_suffix,
        benchmark_type=args.benchmark,
        use_torch_compile=bool(args.use_torch_compile == "1"),
    )

# Run commands:
# PYTHONPATH=. python scripts/run_hf_model_benchmark.py --benchmark ttft --folder_suffix timetofirsttoken_final_v2<|MERGE_RESOLUTION|>--- conflicted
+++ resolved
@@ -255,11 +255,7 @@
   batch_size: {batch_size}
   generation_length: {generation_length}
 
-<<<<<<< HEAD
-  rep: 5
-=======
   rep: 4
->>>>>>> d80eb98f
   warmup: 2 #1
   benchmark_fn_context_manager: "inference_mode"
 
@@ -326,6 +322,170 @@
   # - model_name: "falcon_mamba"
   #   weight_dtype: {weight_dtype}
   #   use_torch_compile_model: {use_torch_compile_model}
+
+  # - model_name: "zamba2"
+  #   weight_dtype: {weight_dtype}
+  #   use_torch_compile_model: {use_torch_compile_model}
+
+############## NO TORCH COMPILE ####################
+  # - model_name: "mlstm_simple"
+  #   weight_dtype: {weight_dtype}
+  #   use_torch_compile_model: False #{use_torch_compile_model}
+  #   additional_params:
+  #     use_torch_compile_generate: False
+  #     inference_state_dtype: bfloat16
+  #     embedding_dim: 4096
+  #     num_heads: 8
+  #     num_blocks: 32 #3 #32
+  #     vocab_size: 50304
+
+  #     chunkwise_kernel: chunkwise--triton_xl_chunk
+  #     sequence_kernel: native_sequence__triton_step_fused
+  #     step_kernel: triton_fused
+
+  #     chunk_size: 128
+  #     autocast_kernel_dtype: bfloat16
+
+  # - model_name: "xlstm"
+  #   weight_dtype: {weight_dtype}
+  #   use_torch_compile_model: False #{use_torch_compile_model}
+  #   additional_params:
+  #     inference_state_dtype: bfloat16
+  #     embedding_dim: 4096
+  #     num_heads: 8
+  #     num_blocks: 32 #3 #32
+  #     vocab_size: 50304
+
+  #     chunkwise_kernel: chunkwise--triton_xl_chunk
+  #     sequence_kernel: native_sequence__triton_step_fused
+  #     step_kernel: triton_fused
+
+  #     chunk_size: 128
+  #     autocast_kernel_dtype: bfloat16
+
+  # - model_name: "llama2"
+  #   weight_dtype: {weight_dtype}
+  #   use_torch_compile_model: False #{use_torch_compile_model}
+
+  # - model_name: "llama3"
+  #   weight_dtype: {weight_dtype}
+  #   use_torch_compile_model: False #{use_torch_compile_model}
+
+  # - model_name: "ministral8b"
+  #   weight_dtype: {weight_dtype}
+  #   use_torch_compile_model: False #{use_torch_compile_model}
+
+  # - model_name: "codestral_mamba"
+  #   weight_dtype: {weight_dtype}
+  #   use_torch_compile_model: False #{use_torch_compile_model}
+
+  # - model_name: "falcon_mamba"
+  #   weight_dtype: {weight_dtype}
+  #   use_torch_compile_model: False #{use_torch_compile_model}
+
+  # - model_name: "zamba2"
+  #   weight_dtype: {weight_dtype}
+  #   use_torch_compile_model: False #{use_torch_compile_model}
+
+
+benchmark_name: "hf_7B_generation_time__pfl{prefill_length}_bs{batch_size}_tc{use_torch_compile_model}_weightdtype{weight_dtype}"
+"""
+    cfg = from_dict(
+        data_class=BenchmarkConfig,
+        data=OmegaConf.to_container(OmegaConf.create(cfg_yaml)),
+    )
+    LOGGER.info(f"Running benchmark with config:\n{pprint.pformat(cfg)}")
+    run_and_record_benchmarks(
+        cfg,
+        create_hf_model_benchmark,
+        output_folder,
+        benchmark_type="model",
+        setup_model_on_every_param_combination=False,
+    )
+
+
+def _time_to_first_token_benchmark(
+    output_folder: Path,
+    batch_size: int = 8,
+    generation_length: int = 1,
+    use_torch_compile_model: bool = True,
+    weight_dtype: str = "bfloat16",
+):
+    cfg_yaml = f"""
+vary_type: grid
+vary_params:
+  prefill_length: [128, 512, 1024, 2048, 4096, 8192, 16384]
+fixed_params:
+  batch_size: {batch_size}
+  generation_length: {generation_length}
+
+  rep: 5
+  warmup: 2 #1
+  benchmark_fn_context_manager: "inference_mode"
+
+x_axis_param: "prefill_length"
+
+kernel_specs:
+  # - model_name: "mlstm_simple"
+  #   weight_dtype: {weight_dtype}
+  #   use_torch_compile_model: {use_torch_compile_model}
+  #   additional_params:
+  #     use_torch_compile_generate: False
+  #     use_cuda_graphs_generate: True
+  #     inference_state_dtype: bfloat16
+  #     embedding_dim: 4096
+  #     num_heads: 8
+  #     num_blocks: 32 #3 #32
+  #     vocab_size: 50304
+
+  #     chunkwise_kernel: chunkwise--triton_xl_chunk
+  #     sequence_kernel: native_sequence__triton_step_fused
+  #     step_kernel: triton_fused
+
+  #     chunk_size: 128
+  #     autocast_kernel_dtype: bfloat16
+
+  - model_name: "xlstm"
+    weight_dtype: {weight_dtype}
+    use_torch_compile_model: {use_torch_compile_model}
+    additional_params:
+      use_cuda_graphs_generate: True
+      inference_state_dtype: bfloat16
+      embedding_dim: 4096
+      num_heads: 8
+      num_blocks: 32 #3 #32
+      vocab_size: 50304
+
+      chunkwise_kernel: chunkwise--triton_xl_chunk
+      sequence_kernel: native_sequence__triton_step_fused
+      step_kernel: triton_fused
+
+      chunk_size: 128
+      autocast_kernel_dtype: bfloat16
+
+  - model_name: "llama2"
+    weight_dtype: {weight_dtype}
+    use_torch_compile_model: {use_torch_compile_model}
+    additional_params:
+      use_cuda_graphs_generate: True
+
+  - model_name: "llama3"
+    weight_dtype: {weight_dtype}
+    use_torch_compile_model: {use_torch_compile_model}
+    additional_params:
+      use_cuda_graphs_generate: True
+
+  # - model_name: "ministral8b"
+  #   weight_dtype: {weight_dtype}
+  #   use_torch_compile_model: {use_torch_compile_model}
+
+  # - model_name: "codestral_mamba"
+  #   weight_dtype: {weight_dtype}
+  #   use_torch_compile_model: {use_torch_compile_model}
+
+  - model_name: "falcon_mamba"
+    weight_dtype: {weight_dtype}
+    use_torch_compile_model: {use_torch_compile_model}
 
   # - model_name: "zamba2"
   #   weight_dtype: {weight_dtype}
@@ -525,13 +685,8 @@
             weight_dtype="bfloat16",
         )
     elif benchmark_type == "ttft":
-<<<<<<< HEAD
-        batch_sizes = [1]  # [1, 4, 8]
-        generation_lengths = [10]  # [1, 10, 100]
-=======
         batch_sizes = [1, 8]
         generation_lengths = [1, 101]
->>>>>>> d80eb98f
         for batch_size in batch_sizes:
             for generation_length in generation_lengths:
                 _time_to_first_token_benchmark(
