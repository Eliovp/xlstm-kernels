import logging
from collections.abc import Callable
from dataclasses import dataclass
from typing import Any, Literal

import torch

from ..param_handling import KernelSpec
from .interface import KernelBenchmarkInterface

LOGGER = logging.getLogger(__name__)


@dataclass
class mLSTMBenchmark(KernelBenchmarkInterface):
    batch_size: int = None
    sequence_length: int = None
    num_heads: int = None
    head_dim_qk: int = None
    head_dim_v: int = None

    chunk_size: int = None

    kernel_name: str = None

    use_torch_compile: bool = False

    def _get_input_tensors(self) -> tuple[torch.Tensor, ...]:
        q = torch.randn(
            (self.batch_size, self.num_heads, self.sequence_length, self.head_dim_qk),
            dtype=torch.float32,
        )
        k = torch.randn(
            (self.batch_size, self.num_heads, self.sequence_length, self.head_dim_qk),
            dtype=torch.float32,
        )
        v = torch.randn(
            (self.batch_size, self.num_heads, self.sequence_length, self.head_dim_v),
            dtype=torch.float32,
        )
        ig = torch.randn(
            (self.batch_size, self.num_heads, self.sequence_length),
            dtype=torch.float32,
        )
        fg = torch.randn(
            (self.batch_size, self.num_heads, self.sequence_length),
            dtype=torch.float32,
        )
        return q, k, v, ig, fg

    def _get_kernel_fn(self) -> Callable[[tuple[torch.Tensor, ...]], torch.Tensor]:
        from functools import partial

        from mlstm_kernels.torch import get_mlstm_kernel

        kernel_fn = get_mlstm_kernel(self.kernel_name)
        kernel_fn = partial(kernel_fn, chunk_size=self.chunk_size)
        if self.use_torch_compile:
            kernel_fn = torch.compile(kernel_fn)
        return kernel_fn

    def available_kernels(self) -> list[str]:
        from mlstm_kernels.torch import get_available_mlstm_kernels

        return get_available_mlstm_kernels()


@dataclass
class FlashAttentionBenchmark(mLSTMBenchmark):
    def _get_input_tensors(self) -> tuple[torch.Tensor, ...]:
        if self.kernel_name == "torch_cudnn":
            q = torch.randn(
                (
                    self.batch_size,
                    self.sequence_length,
                    self.num_heads,
                    self.head_dim_qk,
                ),
                dtype=torch.float32,
            )
            k = torch.randn(
                (
                    self.batch_size,
                    self.sequence_length,
                    self.num_heads,
                    self.head_dim_qk,
                ),
                dtype=torch.float32,
            )
            v = torch.randn(
                (
                    self.batch_size,
                    self.sequence_length,
                    self.num_heads,
                    self.head_dim_v,
                ),
                dtype=torch.float32,
            )
        else:
            q = torch.randn(
                (
                    self.batch_size,
                    self.num_heads,
                    self.sequence_length,
                    self.head_dim_qk,
                ),
                dtype=torch.float32,
            )
            k = torch.randn(
                (
                    self.batch_size,
                    self.num_heads,
                    self.sequence_length,
                    self.head_dim_qk,
                ),
                dtype=torch.float32,
            )
            v = torch.randn(
                (
                    self.batch_size,
                    self.num_heads,
                    self.sequence_length,
                    self.head_dim_v,
                ),
                dtype=torch.float32,
            )
        return q, k, v

    def _get_kernel_fn(self) -> Callable[[tuple[torch.Tensor, ...]], torch.Tensor]:
        from mlstm_kernels.baselines.flash_attention import (
            registry as flash_attention_registry,
        )

        kernel_fn = flash_attention_registry[self.kernel_name]

        return kernel_fn

    def available_kernels(self) -> list[str]:
        from mlstm_kernels.baselines.flash_attention import (
            registry as flash_attention_registry,
        )

        return list(flash_attention_registry.keys())


@dataclass
class mLSTMXLChunkSizeTuneBenchmark(mLSTMBenchmark):
    chunk_size_inter: int = None
    chunk_size_intra: int = None
    siz_b_L_parallel: int = None
    siz_b_L_loop: int = None
    siz_b_DH_parallel: int = None
    siz_b_DH_loop: int = None
    num_warps_intra: int = None
    num_warps_inter: int = None
    num_stages_intra: int = None
    num_stages_inter: int = None
    recompute_states_in_bw: bool = True
    output_dtype: Literal["bfloat16", "float32"] = "float32"

    def _get_input_tensors(self) -> tuple[torch.Tensor, ...]:
        q = torch.randn(
            (self.batch_size, self.num_heads, self.sequence_length, self.head_dim_qk),
            dtype=torch.float32,
        )
        k = torch.randn(
            (self.batch_size, self.num_heads, self.sequence_length, self.head_dim_qk),
            dtype=torch.float32,
        )
        v = torch.randn(
            (self.batch_size, self.num_heads, self.sequence_length, self.head_dim_v),
            dtype=torch.float32,
        )
        ig = torch.randn(
            (self.batch_size, self.num_heads, self.sequence_length),
            dtype=torch.float32,
        )
        fg = torch.randn(
            (self.batch_size, self.num_heads, self.sequence_length),
            dtype=torch.float32,
        )
        return q, k, v, ig, fg

    def _get_kernel_fn(self) -> Callable[[tuple[torch.Tensor, ...]], torch.Tensor]:
        from functools import partial

        assert (
            self.kernel_name == "mlstm_chunkwise__xl_chunk"
        ), "Only supports mlstm_chunkwise__xl_chunk kernel"

        from mlstm_kernels.torch.chunkwise.triton_xl_chunk import (
            mlstm_chunkwise__xl_chunk,
        )

        kernel_fn = mlstm_chunkwise__xl_chunk
        kernel_fn = partial(
            kernel_fn,
            chunk_size_inter=self.chunk_size_inter,
            chunk_size_intra=self.chunk_size_intra,
            siz_b_L_parallel=self.siz_b_L_parallel,
            siz_b_L_loop=self.siz_b_L_loop
            if self.siz_b_L_loop is not None
            else self.siz_b_L_parallel,
            siz_b_DH_parallel=self.siz_b_DH_parallel,
            siz_b_DH_loop=self.siz_b_DH_loop,
            num_warps_intra=self.num_warps_intra,
            num_warps_inter=self.num_warps_inter,
            num_stages_intra=self.num_stages_intra,
            num_stages_inter=self.num_stages_inter,
            recompute_states_in_bw=self.recompute_states_in_bw,
        )

        return kernel_fn

    def available_kernels(self) -> list[str]:
        return ["mlstm_chunkwise__xl_chunk"]
<<<<<<< HEAD



@dataclass
class FlashLinearAttentionKernelBenchmark(KernelBenchmarkInterface):
    batch_size: int = None
    num_heads: int = None
    sequence_length: int = None
    head_dim_qk: int = None
    head_dim_v: int = None

    use_torch_compile: bool = False

    def _get_input_tensors(self) -> tuple[torch.Tensor, ...]:
        q = torch.randn(
            (self.batch_size, self.num_heads, self.sequence_length, self.head_dim_qk),
            dtype=torch.float32,
        )
        k = torch.randn(
            (self.batch_size, self.num_heads, self.sequence_length, self.head_dim_qk),
            dtype=torch.float32,
        )
        v = torch.randn(
            (self.batch_size, self.num_heads, self.sequence_length, self.head_dim_v),
            dtype=torch.float32,
        )
        if "simple_gla" in self.kernel_name:
            fg = torch.randn(
                (self.batch_size, self.num_heads, self.sequence_length),
                dtype=torch.float32,
            )
            return q, k, v, fg
        if "gla" in self.kernel_name:
            fg = torch.randn(
                (self.batch_size, self.num_heads, self.sequence_length, self.head_dim_qk),
                dtype=torch.float32,
            )
            return q, k, v, fg
        return q, k, v

    def _get_kernel_fn(self) -> Callable[[tuple[torch.Tensor, ...]], torch.Tensor]:
        from fla.ops.gla import chunk_gla, fused_chunk_gla, fused_recurrent_gla
        from fla.ops.retention import chunk_retention, parallel_retention
        from fla.ops.retention.naive import naive_retention

        if self.kernel_name == "chunk_gla":
            kernel_pre_fn = chunk_gla
        elif self.kernel_name == "fused_chunk_gla":
            kernel_pre_fn = fused_chunk_gla
        elif self.kernel_name == "fused_recurrent_gla":
            kernel_pre_fn = fused_recurrent_gla
        elif self.kernel_name == "chunk_retention":
            kernel_pre_fn = chunk_retention
        elif self.kernel_name == "parallel_retention":
            kernel_pre_fn = parallel_retention
        elif self.kernel_name == "naive_retention":
            kernel_pre_fn = naive_retention
        else:
            raise ValueError(f"Bad kernel name {self.kernel_name} not in {self.available_kernels()}")

        # only take first output of tuple
        def kernel_fn(*args, **kwargs):
            return kernel_pre_fn(*args, **kwargs)[0]

        if self.use_torch_compile:
            kernel_fn = torch.compile(kernel_fn)
        return kernel_fn

    def available_kernels(self) -> list[str]:
        return [
            "chunk_gla", "fused_chunk_gla", "fused_recurrent_gla",
            "chunk_retention", "parallel_retention", "naive_retention",]


@dataclass
class MambaKernelBenchmark(KernelBenchmarkInterface):
    batch_size: int = None
    num_heads: int = None
    sequence_length: int = None
    head_dim_qk: int = None
    head_dim_v: int = None
    num_groups: int = 1
    width: int = 4  # convolution kernel size

    use_torch_compile: bool = False

    def __post_init__(self):
        # this does not work!! (is not called)
        if "mamba" == self.kernel_name:
            self.head_dim_qk = 16  # maximal value for mamba kernel size

    def _get_input_tensors(self) -> tuple[torch.Tensor, ...]:
        if "mamba" == self.kernel_name:
            x = torch.randn(
                (self.batch_size, self.num_heads*self.head_dim_v, self.sequence_length,),
                dtype=torch.float32,
            )
            dt = torch.randn(
                (self.batch_size, self.num_heads*self.head_dim_v, self.sequence_length,),
                dtype=torch.float32,
            )
            A = torch.randn(
                (self.num_heads*self.head_dim_v, self.head_dim_qk),
                dtype=torch.float32,
            )
            B = torch.randn(
                (self.batch_size, self.head_dim_qk, self.sequence_length),
                dtype=torch.float32,
            )
            C = torch.randn(
                (self.batch_size, self.head_dim_qk, self.sequence_length),
                dtype=torch.float32,
            )
            D = torch.randn(
                (self.num_heads*self.head_dim_v),
                dtype=torch.float32,
            )
            z = torch.randn(
                (self.batch_size, self.num_heads*self.head_dim_v, self.sequence_length,),
                dtype=torch.float32,
            )
            return x, dt, A, B, C, D, z
        if "mamba2_noconv" == self.kernel_name:
            x = torch.randn(
                (self.batch_size, self.sequence_length,  self.num_heads, self.head_dim_v),
                dtype=torch.float32,
            )
            dt = torch.randn(
                (self.batch_size, self.sequence_length,  self.num_heads),
                dtype=torch.float32,
            )
            A = torch.randn(
                (self.num_heads),
                dtype=torch.float32,
            )
            B = torch.randn(
                (self.batch_size, self.sequence_length, self.num_heads, self.head_dim_qk),
                dtype=torch.float32,
            )
            C = torch.randn(
                (self.batch_size, self.sequence_length, self.num_heads, self.head_dim_qk),
                dtype=torch.float32,
            )
            chunk_size = 256

            return x, dt, A, B, C, chunk_size
        if "mamba2" == self.kernel_name:
            zxbcdt = torch.randn(
                (self.batch_size, self.sequence_length,  + 2*self.num_heads *self.head_dim_v + 2*self.head_dim_qk*self.num_groups + self.num_heads),
                dtype=torch.float32,
            )
            conv1d_weight = torch.randn(
                (self.num_heads*self.head_dim_v + 2*self.num_groups*self.head_dim_qk, self.width),
                dtype=torch.float32,
            )
            conv1d_bias = torch.randn(
                (self.num_heads*self.head_dim_v + 2*self.num_groups*self.head_dim_qk),
                dtype=torch.float32,
            )
            dt_bias = torch.randn(
                (self.num_heads),
                dtype=torch.float32,
            )
            A = torch.randn(
                (self.num_heads),
                dtype=torch.float32,
            )
            D = torch.randn(
                (self.num_heads, self.head_dim_v),
                dtype=torch.float32,
            )
            chunk_size = 256
            return zxbcdt, conv1d_weight, conv1d_bias, dt_bias, A, D, chunk_size
        raise ValueError(f"Bad kernel name {self.kernel_name} not in {self.available_kernels()}")

    def _get_kernel_fn(self) -> Callable[[tuple[torch.Tensor, ...]], torch.Tensor]:
        from mamba_ssm.ops.selective_scan_interface import selective_scan_fn
        from mamba_ssm.ops.triton.ssd_combined import (
            mamba_chunk_scan_combined,
            mamba_split_conv1d_scan_combined,
        )
        
        if self.kernel_name == "mamba":
            kernel_pre_fn = selective_scan_fn
        elif self.kernel_name == "mamba2_noconv":
            kernel_pre_fn = mamba_chunk_scan_combined
        elif self.kernel_name == "mamba2":
            kernel_pre_fn = mamba_split_conv1d_scan_combined
        else:
            raise ValueError(f"Bad kernel name {self.kernel_name} not in {self.available_kernels()}")

        # only take first output of tuple
        def kernel_fn(*args, **kwargs):
            return kernel_pre_fn(*args, **kwargs)[0]

        if self.use_torch_compile:
            kernel_fn = torch.compile(kernel_fn)
        return kernel_fn


    def setup_benchmark(self) -> None:
        torch_dtype = getattr(torch, self.dtype)

        inputs = self._get_input_tensors()

        inputs = [
            x.to(device=self.device).requires_grad_(self.fwbw) if isinstance(x, torch.Tensor) else x
            for x in inputs
        ]

        if self.kernel_name == "mamba":
            x, dt, A, B, C, D, z = inputs
            x, dt, B, C, z = (
                x.to(dtype=torch_dtype), dt.to(dtype=torch_dtype),
                B.to(dtype=torch_dtype), C.to(dtype=torch_dtype),
                z.to(dtype=torch_dtype)
            )
            inputs = x, dt, A, B, C, D, z
        elif self.kernel_name == "mamba2_noconv":
            x, dt, A, B, C, chunk_size = inputs
            x, dt, B, C = (
                x.to(dtype=torch_dtype),
                dt.to(dtype=torch_dtype),
                B.to(dtype=torch_dtype),
                C.to(dtype=torch_dtype)
            )
            inputs = x, dt, A, B, C, chunk_size
        elif self.kernel_name == "mamba2":
            zxbcdt, conv1d_weight, conv1d_bias, dt_bias, A, D, chunk_size = inputs
            zxbcdt, conv1d_weight, conv1d_bias, dt_bias, D = (
                zxbcdt.to(dtype=torch_dtype),
                conv1d_weight.to(dtype=torch_dtype),
                conv1d_bias.to(dtype=torch_dtype),
                dt_bias.to(dtype=torch_dtype),
                D.to(dtype=torch_dtype),
            )
            inputs = zxbcdt, conv1d_weight, conv1d_bias, dt_bias, A, D, chunk_size
        self.kernel_inputs = inputs

        kernel_fn = self._get_kernel_fn()

        loss_fn = self._get_loss_fn()

        def benchmark_fn() -> None:
            output = kernel_fn(*self.kernel_inputs)
            if self.fwbw:
                loss = loss_fn(output)
                loss.backward()

        self.benchmark_fn = benchmark_fn


    def available_kernels(self) -> list[str]:
        return [
            "mamba", "mamba2", "mamba2_noconv"]




@dataclass
class FlashAttention3Benchmark(mLSTMBenchmark):
    batch_size: int = None
    sequence_length: int = None
    num_heads: int = None
    head_dim_qk: int = None
    head_dim_v: int = None

    chunk_size: int = None

    kernel_name: str = None

    use_torch_compile: bool = False
    
    def _get_input_tensors(self) -> tuple[torch.Tensor, ...]:
        q = torch.randn(
            (self.batch_size, self.num_heads, self.sequence_length, self.head_dim_qk),
            dtype=torch.float32,
        )
        k = torch.randn(
            (self.batch_size, self.num_heads, self.sequence_length, self.head_dim_qk),
            dtype=torch.float32,
        )
        v = torch.randn(
            (self.batch_size, self.num_heads, self.sequence_length, self.head_dim_v),
            dtype=torch.float32,
        )
        return q, k, v

    def _get_kernel_fn(self) -> Callable[[tuple[torch.Tensor, ...]], torch.Tensor]:
        from functools import partial

        assert (
            self.kernel_name == "flashattn3"
        ), "Only supports flashattn3"

        import os
        import sys
        from pathlib import Path
        sys.path.append(str(Path(os.path.abspath(__file__)).parent.parent.parent.parent.parent.parent / "flash-attention" / "hopper"))
        from flash_attn_interface import flash_attn_func

        kernel_fn = partial(
            flash_attn_func,
            causal=True,
            deterministic=False,
            gqa_parallel=False,
            softmax_scale=None,
            window_size=(-1, -1),
            descale_q=None,
            descale_k=None,
            descale_v=None,
        )

        def kernel_fn2(q, k, v):
            return kernel_fn(q, k, v)[0]
        
        return kernel_fn2

    def available_kernels(self) -> list[str]:
        return ["flashattn3"]



=======


>>>>>>> 2ed4db8b
def create_training_kernel_benchmark(
    kernel_spec: KernelSpec, param_dict: dict[str, Any]
) -> KernelBenchmarkInterface:
    mlstm_benchmark = mLSTMBenchmark()
    flashattention_benchmark = FlashAttentionBenchmark()
    mlstm_xl_chunk_size_tune_benchmark = mLSTMXLChunkSizeTuneBenchmark()
<<<<<<< HEAD
    flashlinearattention_benchmark = FlashLinearAttentionKernelBenchmark()
    mamba_benchmark = MambaKernelBenchmark()
    flashattn3_benchmark = FlashAttention3Benchmark()
=======
>>>>>>> 2ed4db8b

    all_available_kernels = (
        mlstm_benchmark.available_kernels()
        + flashattention_benchmark.available_kernels()
        + mlstm_xl_chunk_size_tune_benchmark.available_kernels()
<<<<<<< HEAD
        + flashlinearattention_benchmark.available_kernels()
=======
>>>>>>> 2ed4db8b
    )

    if kernel_spec.kernel_name in mlstm_benchmark.available_kernels():
        benchmark = mlstm_benchmark
    elif kernel_spec.kernel_name in flashattention_benchmark.available_kernels():
        benchmark = flashattention_benchmark
    elif (
        kernel_spec.kernel_name
        in mlstm_xl_chunk_size_tune_benchmark.available_kernels()
    ):
        benchmark = mlstm_xl_chunk_size_tune_benchmark
<<<<<<< HEAD
    elif (
        kernel_spec.kernel_name
        in flashlinearattention_benchmark.available_kernels()
    ):
        benchmark = flashlinearattention_benchmark
    
    elif (
        kernel_spec.kernel_name
        in mamba_benchmark.available_kernels()
    ):
        benchmark = mamba_benchmark
    elif (
        kernel_spec.kernel_name
        in flashattn3_benchmark.available_kernels()
    ):
        benchmark = flashattn3_benchmark
=======
>>>>>>> 2ed4db8b
    else:
        raise ValueError(
            f"Unknown kernel name: {kernel_spec.kernel_name}, available kernels: {all_available_kernels}"
        )

    benchmark.kernel_name = kernel_spec.kernel_name
    benchmark.dtype = kernel_spec.dtype
    benchmark.fwbw = kernel_spec.fwbw
    benchmark.use_torch_compile = kernel_spec.use_torch_compile
    benchmark.set_params(param_dict)
    return benchmark<|MERGE_RESOLUTION|>--- conflicted
+++ resolved
@@ -214,8 +214,6 @@
 
     def available_kernels(self) -> list[str]:
         return ["mlstm_chunkwise__xl_chunk"]
-<<<<<<< HEAD
-
 
 
 @dataclass
@@ -538,31 +536,23 @@
 
 
 
-=======
-
-
->>>>>>> 2ed4db8b
 def create_training_kernel_benchmark(
     kernel_spec: KernelSpec, param_dict: dict[str, Any]
 ) -> KernelBenchmarkInterface:
     mlstm_benchmark = mLSTMBenchmark()
     flashattention_benchmark = FlashAttentionBenchmark()
     mlstm_xl_chunk_size_tune_benchmark = mLSTMXLChunkSizeTuneBenchmark()
-<<<<<<< HEAD
     flashlinearattention_benchmark = FlashLinearAttentionKernelBenchmark()
     mamba_benchmark = MambaKernelBenchmark()
     flashattn3_benchmark = FlashAttention3Benchmark()
-=======
->>>>>>> 2ed4db8b
 
     all_available_kernels = (
         mlstm_benchmark.available_kernels()
         + flashattention_benchmark.available_kernels()
         + mlstm_xl_chunk_size_tune_benchmark.available_kernels()
-<<<<<<< HEAD
         + flashlinearattention_benchmark.available_kernels()
-=======
->>>>>>> 2ed4db8b
+        + mamba_benchmark.available_kernels()
+        + flashattn3_benchmark.available_kernels()
     )
 
     if kernel_spec.kernel_name in mlstm_benchmark.available_kernels():
@@ -574,7 +564,6 @@
         in mlstm_xl_chunk_size_tune_benchmark.available_kernels()
     ):
         benchmark = mlstm_xl_chunk_size_tune_benchmark
-<<<<<<< HEAD
     elif (
         kernel_spec.kernel_name
         in flashlinearattention_benchmark.available_kernels()
@@ -591,8 +580,6 @@
         in flashattn3_benchmark.available_kernels()
     ):
         benchmark = flashattn3_benchmark
-=======
->>>>>>> 2ed4db8b
     else:
         raise ValueError(
             f"Unknown kernel name: {kernel_spec.kernel_name}, available kernels: {all_available_kernels}"
