from collections.abc import Callable
from functools import partial

import torch

from .native_step import mlstm_recurrent_step__native_fw
from .triton_step import mlstm_recurrent_step__triton_fw
from .triton_step_fused import mlstm_recurrent_step__triton_fused_fw


def _mlstm_recurrent_sequence_loop_fw(
    mlstm_step_fn: Callable,
    matQ: torch.Tensor,  # (B, NH, S, DHQK)
    matK: torch.Tensor,  # (B, NH, S, DHQK)
    matV: torch.Tensor,  # (B, NH, S, DHV)
    vecI: torch.Tensor,  # (B, NH, S)
    vecF: torch.Tensor,  # (B, NH, S)
    matC_initial: torch.Tensor = None,  # (B, NH, DHQK, DHV)
    vecN_initial: torch.Tensor = None,  # (B, NH, DHQK)
    scaM_initial: torch.Tensor = None,  # (B, NH)
    return_last_states: bool = False,
    return_all_states: bool = False,
    eps: float = 1e-6,
    dtype_state: torch.dtype = torch.float32,
    **kwargs,
) -> tuple[
    torch.Tensor,  # (B, NH, S, DHV)
    torch.Tensor,  # (B, NH, S, DHQK)
    torch.Tensor,  # (B, NH, S)
    None
    | (
        tuple[torch.Tensor, torch.Tensor, torch.Tensor]
    ),  # (matC_state_last (B, NH, DHQK, DHV), vecN_state_last (B, NH, DHQK), vecM_state_last (B, NH, 1))
    None
    | (
        tuple[torch.Tensor, torch.Tensor, torch.Tensor]
    ),  # (matC_states (B, NH, S, DHQK, DHV), vecN_states (B, NH, S, DHQK), vecM_states (B, NH, S))
]:
    B, NH, S, DHQK = matQ.shape
    DHV = matV.shape[-1]
    device = matQ.device

    if matC_initial is not None:
        assert (
            vecN_initial is not None and scaM_initial is not None
        ), "Initial states must be provided together."
        assert (
            vecN_initial is not None and scaM_initial is not None
        ), "Initial states must be provided together."
        matC_state, vecN_state, vecM_state = (
<<<<<<< HEAD
            matC_initial.to(dtype=dtype_state),
            vecN_initial.to(dtype=dtype_state),
            scaM_initial.to(dtype=dtype_state),
=======
            matC_initial,
            vecN_initial,
            scaM_initial,
>>>>>>> 3042dc8a
        )
    else:
        # memory state
        matC_state = torch.zeros((B, NH, DHQK, DHV), dtype=dtype_state, device=device)
        # normalizer state
        vecN_state = torch.zeros((B, NH, DHQK), dtype=dtype_state, device=device)
        # max state
        vecM_state = torch.zeros((B, NH, 1), dtype=dtype_state, device=device)

    if return_all_states:
        matC_list, vecN_list, vecM_list = [], [], []
        matC_list.append(matC_state)
        vecN_list.append(vecN_state)
        vecM_list.append(vecM_state)

    vecH_list = []
    for t in range(S):
        # gates
        vecF_t, vecI_t = vecF[:, :, t, None], vecI[:, :, t, None]  # (B, NH, 1)

        # projections
        vecQ_t, vecK_t, vecV_t = (
            matQ[:, :, t, :],  # (B, NH, DHQK)
            matK[:, :, t, :],  # (B, NH, DHQK)
            matV[:, :, t, :],  # (B, NH, DHV)
        )

        # step
        vecH, (matC_state, vecN_state, vecM_state) = mlstm_step_fn(
            matC_old=matC_state,
            vecN_old=vecN_state,
            scaM_old=vecM_state,
            vecQ=vecQ_t,
            vecK=vecK_t,
            vecV=vecV_t,
            scaI=vecI_t,
            scaF=vecF_t,
            eps=eps,
            dtype_state=dtype_state,
            **kwargs,
        )
        vecH_list.append(vecH)

        if return_all_states:
            matC_list.append(matC_state)
            vecN_list.append(vecN_state)
            vecM_list.append(vecM_state)

    matH = torch.stack(vecH_list, dim=-2)  # (B, NH, S, DHV)

    ret_tuple = (matH,)
    ret_tuple = (matH,)

    if return_last_states:
        ret_tuple += ((matC_state, vecN_state, vecM_state),)
    else:
        ret_tuple += (None,)

    if return_all_states:
        matC_states = torch.stack(matC_list, dim=-3)  # (B, NH, S, DHQK, DHV)
        vecN_states = torch.stack(vecN_list, dim=-2)  # (B, NH, S, DHQK)
        vecM_states = torch.cat(vecM_list, dim=-1)  # (B, NH, S)
<<<<<<< HEAD
=======
        vecN_states = torch.stack(vecN_list, dim=-2)  # (B, NH, S, DHQK)
        vecM_states = torch.cat(vecM_list, dim=-1)  # (B, NH, S)
>>>>>>> 3042dc8a
        ret_tuple += ((matC_states, vecN_states, vecM_states),)
    else:
        ret_tuple += (None,)
        
    return ret_tuple


def mlstm_recurrent_sequence__native_fw(
    q: torch.Tensor,
    k: torch.Tensor,
    v: torch.Tensor,
    i: torch.Tensor,
    f: torch.Tensor,
    c_initial: torch.Tensor = None,
    n_initial: torch.Tensor = None,
    m_initial: torch.Tensor = None,
    return_last_states: bool = False,
    eps: float = 1e-6,
    dtype_state: torch.dtype = torch.float32,
    **kwargs,
) -> (
    torch.Tensor | tuple[torch.Tensor, tuple[torch.Tensor, torch.Tensor, torch.Tensor]]
):
    ret_tuple = _mlstm_recurrent_sequence_loop_fw(
        mlstm_step_fn=mlstm_recurrent_step__native_fw,
        matQ=q,
        matK=k,
        matV=v,
        vecI=i,
        vecF=f,
        matC_initial=c_initial,
        vecN_initial=n_initial,
        scaM_initial=m_initial,
        return_last_states=return_last_states,
        eps=eps,
        return_all_states=False,
        dtype_state=dtype_state,
    )
    if return_last_states:
        return ret_tuple[0], ret_tuple[1]
    else:
        return ret_tuple[0]


def mlstm_recurrent_sequence__triton_step_fw(
    q: torch.Tensor,
    k: torch.Tensor,
    v: torch.Tensor,
    i: torch.Tensor,
    f: torch.Tensor,
    c_initial: torch.Tensor = None,
    n_initial: torch.Tensor = None,
    m_initial: torch.Tensor = None,
    return_last_states: bool = False,
    eps: float = 1e-6,
    **kwargs,
) -> (
    torch.Tensor | tuple[torch.Tensor, tuple[torch.Tensor, torch.Tensor, torch.Tensor]]
):
    ret_tuple = _mlstm_recurrent_sequence_loop_fw(
        mlstm_step_fn=mlstm_recurrent_step__triton_fw,
        matQ=q,
        matK=k,
        matV=v,
        vecI=i,
        vecF=f,
        matC_initial=c_initial,
        vecN_initial=n_initial,
        scaM_initial=m_initial,
        return_last_states=return_last_states,
        eps=eps,
        return_all_states=False,
    )
    if return_last_states:
        return ret_tuple[0], ret_tuple[1]
    else:
        return ret_tuple[0]


def mlstm_recurrent_sequence__triton_step_fused_fw(
    q: torch.Tensor,
    k: torch.Tensor,
    v: torch.Tensor,
    i: torch.Tensor,
    f: torch.Tensor,
    c_initial: torch.Tensor = None,
    n_initial: torch.Tensor = None,
    m_initial: torch.Tensor = None,
    return_last_states: bool = False,
    eps: float = 1e-6,
    dtype_state: torch.dtype = torch.float32,
    **kwargs,
) -> (
    torch.Tensor | tuple[torch.Tensor, tuple[torch.Tensor, torch.Tensor, torch.Tensor]]
):
    ret_tuple = _mlstm_recurrent_sequence_loop_fw(
        mlstm_step_fn=partial(
            mlstm_recurrent_step__triton_fused_fw, dtype_state=dtype_state
        ),
        matQ=q,
        matK=k,
        matV=v,
        vecI=i,
        vecF=f,
        matC_initial=c_initial,
        vecN_initial=n_initial,
        scaM_initial=m_initial,
        return_last_states=return_last_states,
        eps=eps,
        return_all_states=False,
        dtype_state=dtype_state,
    )
    if return_last_states:
        return ret_tuple[0], ret_tuple[1]
    else:
        return ret_tuple[0]<|MERGE_RESOLUTION|>--- conflicted
+++ resolved
@@ -48,15 +48,9 @@
             vecN_initial is not None and scaM_initial is not None
         ), "Initial states must be provided together."
         matC_state, vecN_state, vecM_state = (
-<<<<<<< HEAD
             matC_initial.to(dtype=dtype_state),
             vecN_initial.to(dtype=dtype_state),
             scaM_initial.to(dtype=dtype_state),
-=======
-            matC_initial,
-            vecN_initial,
-            scaM_initial,
->>>>>>> 3042dc8a
         )
     else:
         # memory state
@@ -119,15 +113,10 @@
         matC_states = torch.stack(matC_list, dim=-3)  # (B, NH, S, DHQK, DHV)
         vecN_states = torch.stack(vecN_list, dim=-2)  # (B, NH, S, DHQK)
         vecM_states = torch.cat(vecM_list, dim=-1)  # (B, NH, S)
-<<<<<<< HEAD
-=======
-        vecN_states = torch.stack(vecN_list, dim=-2)  # (B, NH, S, DHQK)
-        vecM_states = torch.cat(vecM_list, dim=-1)  # (B, NH, S)
->>>>>>> 3042dc8a
         ret_tuple += ((matC_states, vecN_states, vecM_states),)
     else:
         ret_tuple += (None,)
-        
+
     return ret_tuple
 
 
@@ -220,9 +209,7 @@
     torch.Tensor | tuple[torch.Tensor, tuple[torch.Tensor, torch.Tensor, torch.Tensor]]
 ):
     ret_tuple = _mlstm_recurrent_sequence_loop_fw(
-        mlstm_step_fn=partial(
-            mlstm_recurrent_step__triton_fused_fw, dtype_state=dtype_state
-        ),
+        mlstm_step_fn=mlstm_recurrent_step__triton_fused_fw,
         matQ=q,
         matK=k,
         matV=v,
